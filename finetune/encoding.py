"""
Convert plain text to format accepted by model (token idxs + special tokens).
"""
import re
import json
import os
import warnings
import functools
from collections import namedtuple
import codecs

import ftfy
import spacy
import numpy as np
from tqdm import tqdm

from finetune.config import PAD_TOKEN

ENCODER_PATH = os.path.join(os.path.dirname(__file__), 'model/encoder_bpe_40000.json')
BPE_PATH = os.path.join(os.path.dirname(__file__), 'model/vocab_40000.bpe')
NLP = spacy.load('en', disable=['parser', 'tagger', 'ner', 'textcat'])

EncodedOutput = namedtuple("EncodedOutput", [
    "token_ids", # list of list of subtoken ids (ints)
    "tokens",    # list of list of subtokens (strs)
    "labels",    # list of list of labels 
    "char_locs"  # list of list of character locations (ints)
])
EncodedOutput.__new__.__defaults__ = (None,) * len(EncodedOutput._fields)
ArrayEncodedOutput = namedtuple("ArrayEncodedOutput", [
    "token_ids", # int array shape (batch, seq_length)
    "tokens",    # list of list of subtokens (str) passed through from `EncoderOutput`
    "labels",    # object array shape (batch, seq_length)
    "char_locs", # list of list of char_locs (int) passed through from `EncoderOutput`
    "mask",      # int array shape (batch, seq_length)
])
ArrayEncodedOutput.__new__.__defaults__ = (None,) * len(ArrayEncodedOutput._fields)


def _flatten(nested_lists):
    return functools.reduce(lambda x, y: x + y, nested_lists, [])


def _get_pairs(word):
    """
    Return set of symbol pairs in a word.
    word is represented as tuple of symbols (symbols being variable-length strings)
    """
    pairs = set()
    prev_char = word[0]
    for char in word[1:]:
        pairs.add((prev_char, char))
        prev_char = char
    return pairs


def _text_standardize(text):
    """
    Fixes some issues the spacy tokenizer had on books corpus
    Also handles whitespace standardization
    """
    text = text.replace('—', '-')
    text = text.replace('–', '-')
    text = text.replace('―', '-')

    text = text.replace('…', '...')
    text = text.replace('´', "'")
    text = re.sub('''(-+|~+|!+|"+|;+|\?+|\++|,+|\)+|\(+|\\+|\/+|\*+|\[+|\]+|}+|{+|\|+|_+)''', r' \1 ', text)
    text = re.sub('\s*\n\s*', ' \n ', text)
    text = re.sub('[^\S\n]+', ' ', text)
    return ftfy.fix_text(text.strip().lower())


class TextEncoder(object):
    """
    A modified wrapper for a public python BPE tokenizer. The modifications allow encoding directly into the formats
    required for finetune. Particularly with respect to formatting with multiple inputs.
    """
    UNK_IDX = 0

    def __init__(self):
        self.nlp = NLP
        self.encoder = json.load(open(ENCODER_PATH))
        self.decoder = {v: k for k, v in self.encoder.items()}

        self.special_tokens = ['_start_', '_delimiter_', '_classify_']
        for token in self.special_tokens:
            self.encoder[token] = len(self.encoder)

        self.decoder = {v: k for k, v in self.encoder.items()}

        merges = codecs.open(BPE_PATH, encoding='utf8').read().split('\n')[1:-1]
        merges = [tuple(merge.split()) for merge in merges]
        self.bpe_ranks = dict(zip(merges, range(len(merges))))
        self.cache = {}
        self.start = self.encoder['_start_']
        self.delimiter = self.encoder['_delimiter_']
        self.clf_token = self.encoder['_classify_']

    @property
    def vocab_size(self):
        return len(self.encoder)

    def __getitem__(self, key):
        return self.encoder[key]

    def __setitem__(self, key, value):
        self.encoder[key] = value

    def bpe(self, token):
        word = tuple(token[:-1]) + (token[-1] + '</w>',)
        if token in self.cache:
            return self.cache[token]
        pairs = _get_pairs(word)

        if not pairs:
            return token + '</w>'

        while True:
            bigram = min(pairs, key=lambda pair: self.bpe_ranks.get(pair, float('inf')))
            if bigram not in self.bpe_ranks:
                break
            first, second = bigram
            new_word = []
            i = 0
            while i < len(word):
                try:
                    j = word.index(first, i)
                    new_word.extend(word[i:j])
                    i = j
                except:
                    new_word.extend(word[i:])
                    break

                if word[i] == first and i < len(word) - 1 and word[i + 1] == second:
                    new_word.append(first + second)
                    i += 2
                else:
                    new_word.append(word[i])
                    i += 1
            new_word = tuple(new_word)
            word = new_word
            if len(word) == 1:
                break
            else:
                pairs = _get_pairs(word)
        word = ' '.join(word)
        if word == '\n  </w>':
            word = '\n</w>'
        self.cache[token] = word
        return word

    def _encode(self, texts, labels=None, verbose=True):
        """
        Convert a batch of raw text to a batch of byte-pair encoded token indices.
        """
        batch_tokens = []
        batch_token_idxs = []
        batch_label_idxs = []
        batch_character_locs = []
        label = None
        for i, text in enumerate(texts):
            if labels is not None:
                label = labels[i]
            raw_text = text.lower()
            tokens = self.nlp(_text_standardize(text))
            subtokens = []
            subtoken_idxs = []
            tok_pos = []
            token_start = 0

            for token in tokens:
<<<<<<< HEAD
                bpe_toks = self.bpe(token.text).split(" ")
=======
                bpe_toks = self.bpe(token.text).split(' ')
>>>>>>> ebc99007
                subtokens.extend(bpe_toks)
                subtoken_idxs.extend([
                    self.encoder.get(t, self.UNK_IDX)
                    for t in bpe_toks
                ])
                token_start = raw_text.find(token.text, token_start)
                assert len("".join(bpe_toks).replace("</w>", "")) == len(token.text.replace(' ', ''))
                subtoken_positions = np.cumsum([len(tok.replace("</w>", '')) for tok in bpe_toks]) + token_start
                token_start += len(token.text)
                tok_pos.extend(subtoken_positions)
            batch_tokens.append(subtokens)
            batch_token_idxs.append(subtoken_idxs)
            batch_character_locs.append(tok_pos)
            if labels is not None:
                batch_label_idxs.append([label] * len(subtoken_idxs))

        return EncodedOutput(
            token_ids=batch_token_idxs,
            tokens=batch_tokens,
            labels=batch_label_idxs,
            char_locs=batch_character_locs
        )

    def decode(self, ids):
        """
        Convert a batch of ids [batch_size, id] into text(ish).
        """

        return "".join([self.decoder.get(word_idx, '<unk>') for word_idx in ids]).replace("</w>", " ")

    def _cut_and_concat(self, *, encoded, max_length, verbose, special_tokens=None, start=None, delimiter=None,
                        end=None):
        """
        Takes some tokenized text and arranges it into a format that maximises the amount of kept text from each
        whilst keeping the overall sequence length within max_length tokens. It also adds the 3 special tokens. Start,
         Classify and Delimiter.
        :param encoded: Lists of shape [sequences, batch, num_tokens]
        :param max_length: Int representing the max length of a single sample
        :param verbose: Bool of whether to print he TQDM bar or not.
        :param start: Override the default start token.
        :param delimiter: Override the default delimiter token.
        :param end: Override the default classify token
        :return: Formatted outputs of the form. [batch, num_tokens] where num_tokens' <= max_length
        """
        start = start or special_tokens or self.start
        delimiter = delimiter or special_tokens or self.delimiter
        clf_token = end or special_tokens or self.clf_token
        num_samples = len(encoded)
        adjusted_max_length = max_length - num_samples - 1
        allocated_max_len = adjusted_max_length // num_samples
        outputs = []
        for single_datum in zip(*encoded):
            overflows = [allocated_max_len - len(sequence) for sequence in single_datum]
            spare = sum(overflows)
            if spare >= 0:
                cut_len = None
            else:
                warnings.warn("Document is longer than max length allowed, trimming document to {} tokens.".format(
                    max_length
                ))
                empty_tokens = sum(max(overflow, 0) for overflow in overflows)
                num_over = [min(overflow, 0) for overflow in overflows].count(0)
                if num_over == 0:
                    cut_len = allocated_max_len
                else:
                    cut_len = allocated_max_len + (empty_tokens // num_over)
            joined = [start]
            for d in single_datum:
                joined += (d[:cut_len] + [delimiter])
            joined = joined[:-1] + [clf_token]
            outputs.append(joined)
        return outputs

    def encode_multi_input(self, *Xs, Y=None, max_length=None, verbose=True):
        """
        Encodes the text for passing to the model, also tracks the location of each token to allow reconstruction.
        It can also, optionally, construct a per-token labels as required for training.
        :param X: A batch of lists of strings.
        :param Y: A list of list of targets where the dimensions of this is the same as X.
        :param max_length: Max length of the sequences.
        :param verbose: Flag to set whether to output a status bar.
        :return: A Labeled Sequence Object.
        """
        # Xs: [n_seqs, n_batch, seq_len]
        # Y: [n_batch, seq_len]
        multifield_token_ids = []
        multifield_tokens = []
        multifield_positions = []
        multifield_labels = []

        # for each separate field
        for X in Xs:
            
            # create placeholders for storing results for the field
            token_ids = []
            tokens = []
            positions = []
            labels = []
            
            # for each example in that field

            for i, x in enumerate(X):
                assert type(x) == list, "This should be a list of strings, if its not, you've done something wrong..."
                targets = None if Y is None else Y[i]
                encoded = self._encode(x, labels=targets)
                token_ids.append(_flatten(encoded.token_ids))
                tokens.append(_flatten(encoded.tokens))
                positions.append(_flatten(encoded.char_locs))
                labels.append(_flatten(encoded.labels))
                if len(tokens[-1]) > (max_length - 2):
                    warnings.warn("Some examples are longer than the max_length. Please trim documents or increase `max_length`. "
                                "Fallback behaviour is to use the first {} byte-pair encoded tokens".format(max_length - 2))
            
            # add this fields results to overall results
            multifield_token_ids.append(token_ids)
            multifield_tokens.append(tokens)
            multifield_positions.append(positions)
            multifield_labels.append(labels)
        
        # merge fields + truncate if necessary
        token_ids = self._cut_and_concat(
            encoded=multifield_token_ids,
            max_length=max_length,
            verbose=verbose
        )
        tokens = self._cut_and_concat(
            encoded=multifield_tokens,
            max_length=max_length,
            verbose=verbose
        )
        locations = self._cut_and_concat(
            encoded=multifield_positions,
            max_length=max_length,
            verbose=verbose,
            special_tokens=-1
        )

        if Y is None:
            labels = None
        else:
            labels = self._cut_and_concat(
                encoded=multifield_labels,
                max_length=max_length,
                verbose=verbose,
                special_tokens=PAD_TOKEN
            )

        return EncodedOutput(
            token_ids=token_ids,
            tokens=tokens,
            labels=labels,
            char_locs=locations
        )<|MERGE_RESOLUTION|>--- conflicted
+++ resolved
@@ -170,11 +170,7 @@
             token_start = 0
 
             for token in tokens:
-<<<<<<< HEAD
                 bpe_toks = self.bpe(token.text).split(" ")
-=======
-                bpe_toks = self.bpe(token.text).split(' ')
->>>>>>> ebc99007
                 subtokens.extend(bpe_toks)
                 subtoken_idxs.extend([
                     self.encoder.get(t, self.UNK_IDX)
