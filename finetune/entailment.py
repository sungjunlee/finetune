import json

from sklearn.model_selection import train_test_split

from finetune.base import BaseModel, CLASSIFICATION
from finetune.target_encoders import OrdinalClassificationEncoder


class Entailment(BaseModel):

    def _get_target_encoder(self):
        return OrdinalClassificationEncoder()

    def _text_to_ids(self, *Xs, max_length=None):
        max_length = max_length or self.hparams.max_length
        assert len(Xs) == 2, "This implementation assumes 2 Xs"

        question_answer_pairs = self.encoder.encode_multi_input(*Xs, max_length=max_length, verbose=self.config.verbose)

        seq_array = self._array_format(question_answer_pairs)
        return seq_array.token_ids, seq_array.mask

    def finetune(self, X_1, X_2, Y=None, batch_size=None):
        """
        :param X_1: list or array of text to embed as the queries.
        :param X_2: list or array of text to embed as the answers.
        :param Y: integer or string-valued class labels. It is necessary for the items of Y to be sortable.
        :param batch_size: integer number of examples per batch. When N_GPUS > 1, this number
                           corresponds to the number of training examples provided to each GPU.
        """
        self.target_type = CLASSIFICATION
        return self._finetune(X_1, X_2, Y=Y, batch_size=batch_size)

    def predict(self, X_1, X_2, max_length=None):
        """
        Produces X_2 list of most likely class labels as determined by the fine-tuned model.

        :param X_1: list or array of text to embed as the queries.
        :param X_2: list or array of text to embed as the answers.
        :param max_length: the number of tokens to be included in the document representation.
                           Providing more than `max_length` tokens as input will result in truncation.
        :returns: list of class labels.
        """
        return self.label_encoder.inverse_transform(self._predict_proba(X_1, X_2, max_length=max_length))

    def predict_proba(self, X_1, X_2, max_length=None):
        """
        Produces X_2 probability distribution over classes for each example in X.

        :param X_1: list or array of text to embed as the queries.
        :param X_2: list or array of text to embed as the answers.
        :param max_length: the number of tokens to be included in the document representation.
                           Providing more than `max_length` tokens as input will result in truncation.
        :returns: list of dictionaries.  Each dictionary maps from X_2 class label to its assigned class probability.
        """
        return self._predict_proba(X_1, X_2, max_length=max_length)

    def featurize(self, X_1, X_2, max_length=None):
        """
        Embeds inputs in learned feature space. Can be called before or after calling :meth:`finetune`.

        :param X_1: list or array of text to embed as the queries.
        :param X_2: list or array of text to embed as the answers.
        :param max_length: the number of tokens to be included in the document representation.
                           Providing more than `max_length` tokens as input will result in truncation.
        :returns: np.array of features of shape (n_examples, embedding_size).
        """
        return self._featurize(X_1, X_2, max_length=max_length)


if __name__ == "__main__":

    with open("data/questions.json", "rt") as fp:
        data = json.load(fp)

    scores = []
    questions = []
    answers = []
    save_path = 'saved-models/cola'
<<<<<<< HEAD
    model = Entailment(save_path)
=======
    model = Entailment()
>>>>>>> 6d23112c

    for item in data:
        row = data[item]
        scores.append(row["score"])
        questions.append(row["question"])
        answers.append(row["answers"][0]["answer"])

    scores_train, scores_test, ques_train, ques_test, ans_train, ans_test = train_test_split(
        scores, questions, answers, test_size=0.33, random_state=5)

    model.finetune(ques_train, ans_train, scores_train)

    model = Entailment.load(save_path)

    print("TRAIN EVAL")
    predictions = model.predict(ques_train, ans_train)
    print(predictions)

    from scipy.stats import spearmanr

    print(spearmanr(predictions, scores_train))

    print("TEST EVAL")
    predictions = model.predict(ques_test, ans_test)
    print(predictions)
    print(spearmanr(predictions, scores_test))<|MERGE_RESOLUTION|>--- conflicted
+++ resolved
@@ -12,7 +12,7 @@
         return OrdinalClassificationEncoder()
 
     def _text_to_ids(self, *Xs, max_length=None):
-        max_length = max_length or self.hparams.max_length
+        max_length = max_length or self.config.max_length
         assert len(Xs) == 2, "This implementation assumes 2 Xs"
 
         question_answer_pairs = self.encoder.encode_multi_input(*Xs, max_length=max_length, verbose=self.config.verbose)
@@ -77,11 +77,8 @@
     questions = []
     answers = []
     save_path = 'saved-models/cola'
-<<<<<<< HEAD
-    model = Entailment(save_path)
-=======
+
     model = Entailment()
->>>>>>> 6d23112c
 
     for item in data:
         row = data[item]
