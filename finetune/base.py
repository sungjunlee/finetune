--- conflicted
+++ resolved
@@ -4,12 +4,9 @@
 import logging
 import pickle
 import json
-<<<<<<< HEAD
 
 import tqdm
 
-=======
->>>>>>> 1d0f56aa
 from abc import ABCMeta, abstractmethod
 from collections import namedtuple, defaultdict
 from functools import partial
@@ -177,21 +174,13 @@
         avg_val_loss = 0
         global_step = 0
         best_val_loss = float("inf")
-<<<<<<< HEAD
-        val_window = [float("inf")] * self.hparams.val_window_size
-        for i in range(self.hparams.n_epochs):
-            for xmb, mmb, ymb in iter_data(*dataset, n_batch=n_batch_train, verbose=self.verbose, tqdm_desc="Training, Epoch: {}". format(i)):
-                global_step += 1
-                if global_step % self.hparams.val_interval == 0:
-                    tqdm.tqdm.write("Train loss is :{}, Val loss is :{}".format(avg_train_loss, avg_val_loss))
-=======
         val_window = [float("inf")] * self.config.val_window_size
         for i in range(self.config.n_epochs):
             for xmb, mmb, ymb in iter_data(*dataset, n_batch=n_batch_train, verbose=self.config.verbose):
                 global_step += 1
                 if global_step % self.config.val_interval == 0:
-
->>>>>>> 1d0f56aa
+                    tqdm.tqdm.write("Train loss is :{}, Val loss is :{}".format(avg_train_loss, avg_val_loss))
+
                     outputs = self._eval(
                         self.summaries,
                         feed_dict={
@@ -206,15 +195,7 @@
                         self.train_writer.add_summary(outputs.get(self.summaries), global_step)
 
                     sum_val_loss = 0
-<<<<<<< HEAD
-                    for xval, mval, yval in iter_data(*val_dataset, n_batch=n_batch_train, verbose=self.verbose, tqdm_desc="Validation"):
-                        outputs = self._eval(self.clf_loss, self.summaries, feed_dict={
-                            self.X: xval, self.M: mval, self.Y: yval,
-                            self.do_dropout: DROPOUT_OFF
-                        })
-                        self.valid_writer.add_summary(outputs.get(self.summaries), global_step)
-=======
-                    for xval, mval, yval in iter_data(*val_dataset, n_batch=n_batch_train, verbose=self.config.verbose):
+                    for xval, mval, yval in iter_data(*val_dataset, n_batch=n_batch_train, verbose=self.config.verbose, tqdm_desc="Validation"):
                         outputs = self._eval(
                             self.clf_loss,
                             self.summaries, 
@@ -228,8 +209,6 @@
                         
                         if self.valid_writer is not None:
                             self.valid_writer.add_summary(outputs.get(self.summaries), global_step)
->>>>>>> 1d0f56aa
-
                         val_cost = outputs.get(self.clf_loss, 0)
                         sum_val_loss += val_cost
                         avg_val_loss = (
@@ -243,19 +222,20 @@
                         best_val_loss = np.mean(val_window)
                         if self.config.save_best_model:
                             self.save(self.config.autosave_path)
-               
-                self.sess.run(self.train_op, feed_dict={
-                    self.X: xmb,
-                    self.M: mmb,
-                    self.Y: ymb,
-                    self.do_dropout: DROPOUT_ON
-                })
-<<<<<<< HEAD
+                outputs = self._eval(
+                    self.clf_loss, 
+                    self.train_op,
+                    feed_dict={
+                      self.X: xmb,
+                      self.M: mmb,
+                      self.Y: ymb,
+                      self.do_dropout: DROPOUT_ON
+                    }
+                )
+                  
                 cost = outputs.get(self.clf_loss, 0)
                 avg_train_loss = avg_train_loss * self.hparams.rolling_avg_decay + cost * (
                         1 - self.hparams.rolling_avg_decay)
-=======
->>>>>>> 1d0f56aa
 
         return self
 
