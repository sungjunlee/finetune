--- conflicted
+++ resolved
@@ -111,7 +111,7 @@
         if self.target_type == CLASSIFICATION:
             return tf.argmax(logits, -1), tf.nn.softmax(logits, -1)
         elif self.target_type == REGRESSION:
-            return logits, tf.Constant(0)  # TODO: Find something better than constant 0 for predict proba.
+            return logits, tf.constant(0)  # TODO: Find something better than constant 0 for predict proba.
         elif self.target_type == SEQUENCE_LABELING:
             return sequence_decode(logits, kwargs.get("transition_matrix"))
         else:
@@ -226,15 +226,7 @@
                         best_val_loss = np.mean(val_window)
                         if self.config.save_best_model:
                             self.save(self.config.autosave_path)
-<<<<<<< HEAD
-
-                self.sess.run(self.train_op, feed_dict={
-                    self.X: xmb,
-                    self.M: mmb,
-                    self.Y: ymb,
-                    self.do_dropout: DROPOUT_ON
-                })
-=======
+
                 outputs = self._eval(
                     self.clf_loss, 
                     self.train_op,
@@ -247,9 +239,8 @@
                 )
                   
                 cost = outputs.get(self.clf_loss, 0)
-                avg_train_loss = avg_train_loss * self.hparams.rolling_avg_decay + cost * (
-                        1 - self.hparams.rolling_avg_decay)
->>>>>>> 6d23112c
+                avg_train_loss = avg_train_loss * self.config.rolling_avg_decay + cost * (
+                        1 - self.config.rolling_avg_decay)
 
         return self
 
@@ -459,12 +450,7 @@
                     aggregator['logits'].append(target_model_state['logits'])
                     aggregator['clf_losses'].append(target_model_state['losses'])
 
-<<<<<<< HEAD
-=======
-
         self.lm_predict_op = tf.concat(aggregator["lm_model"], 0)
-
->>>>>>> 6d23112c
         self.features = tf.concat(aggregator['features'], axis=0)
         self.lm_losses = tf.concat(aggregator['lm_losses'], axis=0)
 
