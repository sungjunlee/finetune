--- conflicted
+++ resolved
@@ -89,10 +89,7 @@
         model = MultifieldRegressor.load(self.save_file)
         new_predictions = model.predict(self.text_data_valid)
         for new_pred, old_pred in zip(new_predictions, predictions):
-<<<<<<< HEAD
             self.assertAlmostEqual(new_pred, old_pred, places=2)
-=======
-            self.assertEqual(new_pred, old_pred)
 
     def test_regressor(self):
         n_samples = 20
@@ -102,5 +99,4 @@
         model_test.fit(x_test, y_test)
         preds = model_test.predict(x_test)
         self.assertIsInstance(preds, list)
-        self.assertIsInstance(preds[0], float)
->>>>>>> fb27b734
+        self.assertIsInstance(preds[0], float)